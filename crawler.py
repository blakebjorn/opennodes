"""
Open Nodes Crawler
Copyright (c) 2018 Opennodes / Blake Bjorn Anderson

Permission is hereby granted, free of charge, to any person obtaining
a copy of this software and associated documentation files (the
"Software"), to deal in the Software without restriction, including
without limitation the rights to use, copy, modify, merge, publish,
distribute, sublicense, and/or sell copies of the Software, and to
permit persons to whom the Software is furnished to do so, subject to
the following conditions:

The above copyright notice and this permission notice shall be
included in all copies or substantial portions of the Software.

THE SOFTWARE IS PROVIDED "AS IS", WITHOUT WARRANTY OF ANY KIND,
EXPRESS OR IMPLIED, INCLUDING BUT NOT LIMITED TO THE WARRANTIES OF
MERCHANTABILITY, FITNESS FOR A PARTICULAR PURPOSE AND
NONINFRINGEMENT. IN NO EVENT SHALL THE AUTHORS OR COPYRIGHT HOLDERS BE
LIABLE FOR ANY CLAIM, DAMAGES OR OTHER LIABILITY, WHETHER IN AN ACTION
OF CONTRACT, TORT OR OTHERWISE, ARISING FROM, OUT OF OR IN CONNECTION
WITH THE SOFTWARE OR THE USE OR OTHER DEALINGS IN THE SOFTWARE.
"""

import datetime
import json
import re
import socket
import time
import requests
import sys
import os
import logging
import pandas as pd
import numpy as np
from concurrent.futures import ThreadPoolExecutor
from geoip2.database import Reader
from geoip2.errors import AddressNotFoundError
from sqlalchemy import create_engine, and_, or_, func, not_, case
from sqlalchemy.orm import sessionmaker
from protocol import ProtocolError, Connection, ConnectionError, Keepalive
from models import Node, NodeVisitation, Base, CrawlSummary, UserAgent
from config import load_config, DefaultFlaskConfig

try:
    from flask_user_config import SQLALCHEMY_DATABASE_URI
except ImportError:
    try:
        from flask_config import SQLALCHEMY_DATABASE_URI
    except ImportError:
        SQLALCHEMY_DATABASE_URI = DefaultFlaskConfig.SQLALCHEMY_DATABASE_URI

logging.basicConfig(level=logging.INFO)

CONF = load_config()

ASN = Reader("geoip/GeoLite2-ASN.mmdb")
COUNTRY = Reader("geoip/GeoLite2-Country.mmdb")
CITY = Reader("geoip/GeoLite2-City.mmdb")

<<<<<<< HEAD
RENAMED_COUNTRIES = {"South Korea":"Republic of Korea"}
=======
RENAMED_COUNTRIES = {"South Korea": "Republic of Korea"}
USER_AGENTS = {}


def get_user_agent_id(user_agent, _session):
    user_agent = str(user_agent)
    if len(user_agent) > 60:
        user_agent = user_agent[:60]
    if user_agent not in USER_AGENTS:
        u = _session.query(UserAgent).filter(UserAgent.user_agent == user_agent).first()
        if u is None:
            u = UserAgent(user_agent=user_agent)
            _session.add(u)
            _session.flush()
        USER_AGENTS[str(user_agent)] = int(u.id)
        print(">", u.id, user_agent)
    return USER_AGENTS[user_agent]

>>>>>>> 5c667b96

def connect(network, address, port, to_services, network_data, user_agent=None, explicit_p2p=False, p2p_nodes=True,
            from_services=None, keepalive=False, attempt=1):
    now = datetime.datetime.utcnow()
    results = {'network': network, 'address': address, 'port': port, 'timestamp': now, 'seen': 0, 'attempt': attempt}

    try:
        handshake_msgs = []
        new_addrs = []

        proxy = None
        if address.endswith(".onion"):
            proxy = CONF['tor_proxy']

        conn = Connection((address, port),
                          (CONF['source_address'], 0),
                          magic_number=network_data['magic_number'],
                          socket_timeout=CONF['socket_timeout'],
                          proxy=proxy,
                          protocol_version=int(network_data['protocol_version']),
                          min_protocol_version=network_data['min_protocol_version'],
                          to_services=int(to_services),
                          from_services=int(from_services or network_data['services']),
                          user_agent=user_agent or CONF['user_agent'],
                          height=int(network_data['height']),
                          relay=CONF['relay'])

        try:
            conn.open()
        except (ProtocolError, ConnectionError, socket.error) as err:
            results['error'] = str(err)
            logging.debug("connection failed %s %s", type(err), err)
        else:
            try:
                handshake_msgs = conn.handshake()
                assert handshake_msgs
                results['seen'] = 1
                results['height'] = int(handshake_msgs[0]['height'])
                results['version'] = int(handshake_msgs[0]['version'])
                results['user_agent'] = handshake_msgs[0]['user_agent'].decode()
                results['services'] = int(handshake_msgs[0]['services'])
            except (ProtocolError, ConnectionError, socket.error, AssertionError) as err:
                results['error'] = str(err)
                logging.debug("handshake failed %s", err)

            msgs = []
            if len(handshake_msgs) > 0 and (p2p_nodes or explicit_p2p):
                getaddr = True
                chance = CONF['getaddr_prop']
                if chance < 1.0 and p2p_nodes and not explicit_p2p and not "--seed" in sys.argv:
                    if np.random.rand() > chance:
                        getaddr = False

                if getaddr:
                    try:
                        conn.getaddr(block=False)
                        msgs = msgs + conn.get_messages(commands=[b"addr"])
                        time.sleep(5)
                        msgs = msgs + conn.get_messages(commands=[b"addr"])
                    except (ProtocolError, ConnectionError, socket.error) as err:
                        logging.debug("getaddr failed %s", err)
            if keepalive:
                Keepalive(conn, 10).keepalive(addr=True if p2p_nodes else False)
            for msg in msgs:
                if msg['count'] > 1:
                    ts = now.timestamp()
                    for addr in msg['addr_list']:
                        if ts - addr['timestamp'] < 12 * 60 * 60:  # within 6 hours
                            new_addrs.append(addr)
        conn.close()
        return results, new_addrs
    except Exception as err:
        logging.warning("unspecified connection error: %s", err)
        return {}, []


def get_seeds(port, dns_seeds, address_seeds, default_services=0):
    """
    Initializes a list of reachable nodes from DNS seeders and hardcoded nodes to bootstrap the crawler.
    """
    exportList = []
    for seeder in dns_seeds:
        nodes = []

        try:
            ipv4_nodes = socket.getaddrinfo(seeder, None, socket.AF_INET)
        except socket.gaierror:
            if CONF['ipv6']:
                try:
                    ipv6_nodes = socket.getaddrinfo(seeder, None, socket.AF_INET6)
                except socket.gaierror as err:
                    logging.warning("%s %s", seeder, err)
                else:
                    nodes.extend(ipv6_nodes)
        else:
            nodes.extend(ipv4_nodes)

        for node in nodes:
            address = node[-1][0]
            exportList.append((address, port, default_services))

    for address in address_seeds:
        exportList.append((address, port, default_services))

    return exportList

<<<<<<< HEAD
=======

>>>>>>> 5c667b96
def init_db():
    if "sqlite:/" in SQLALCHEMY_DATABASE_URI:
        engine = create_engine(SQLALCHEMY_DATABASE_URI, connect_args={'timeout': 15}, echo=False)
    else:
        engine = create_engine(SQLALCHEMY_DATABASE_URI, echo=False)
    Base.metadata.create_all(engine)
    Sess = sessionmaker(bind=engine, autoflush=False)
    return Sess()


def init_crawler(session, networks):
    # Populates list of all known node addresses and block heights
    db_networks = [x[0] for x in session.query(Node.network).distinct().all()]
    node_addresses = {}
    recent_heights = {}
    for network in set(db_networks + networks):
        node_addresses[network] = {"{};{}".format(y.address, y.port) for y in \
                                   session.query(Node.address, Node.port).filter(Node.network == network).all()}
        count = session.query(Node).filter(and_(Node.network == network, Node.last_height != None)).count()
        if count > 0:
            median = session.query(Node.last_height).filter(and_(Node.network == network, Node.last_height != None)) \
                .order_by(Node.last_height).limit(1).offset(count // 2).one()[0]
            if median:
                recent_heights[network] = [median]
        if network not in recent_heights:
            recent_heights[network] = [500000]
    return node_addresses, recent_heights


def check_dns(network_data, nodeAddresses):
    nodes = []
    for network in network_data:
        nc = network_data[network]
        dnsNodeAddrs = get_seeds(nc['port'], nc['dns_seeds'], nc['address_seeds'], default_services=nc['services'])
        for nodeAddr in dnsNodeAddrs:
            if nodeAddr[0] and nodeAddr[1]:
                if not "{};{}".format(nodeAddr[0], nodeAddr[1]) in nodeAddresses[network]:
                    nodeAddresses[network].add("{};{}".format(nodeAddr[0], nodeAddr[1]))
                    newNode = Node(network=network, address=nodeAddr[0], port=int(nodeAddr[1]),
                                   services=int(nodeAddr[2]))
                    nodes.append(newNode)
    return nodes


def prune_nodes(session):
    now = datetime.datetime.utcnow()
    q = session.query(Node)

    # prune old nodes that can't be reached
    conditions = [and_(Node.last_seen == None, Node.first_checked != None,
                       Node.first_checked <= now - datetime.timedelta(days=CONF['min_pruning_age']))]

    # prune nodes that haven't been seen in a long time
    if CONF['max_pruning_age'] and CONF['max_pruning_age'] > CONF['min_pruning_age']:
        conditions.append(and_(Node.last_seen != None,
                               Node.last_seen <= now - datetime.timedelta(days=CONF['max_pruning_age'])))
    q = q.filter(or_(*conditions))

    pruned = q.delete()
    if pruned > 0:
        logging.info("Pruned {} nodes".format(pruned))

        # prune visitations that no longer have a parent node
        if CONF['prune_visitations']:
            nq = session.query(NodeVisitation.id) \
                .outerjoin(Node, Node.id == NodeVisitation.parent_id) \
                .filter(Node.address == None)
            deleted = 100000
            while deleted < 100000:
                nvq = session.query(NodeVisitation).filter(
                    NodeVisitation.id.in_([x[0] for x in nq.limit(100000).all()]))
                deleted = nvq.delete(synchronize_session=False)
                logging.info("{} Visitations deleted".format(deleted))

        session.commit()


def calculate_pending_nodes(session, start_time):
    now = datetime.datetime.utcnow()
    # Get a list of all never checked nodes, and nodes that have been checked recently:
    q = session.query(Node)
    q = q.filter(or_(
        Node.first_checked == None,
        Node.last_checked == None,
        # Assume 30m interval
        # If it hasn't been seen before, check every 6h
        and_(Node.last_seen == None, Node.last_checked != None,
             Node.last_checked < now - datetime.timedelta(minutes=CONF['crawl_interval'] * 12)),
        # If it has been seen in the last 6 hours, check it every 30 minutes
        and_(Node.last_seen != None, Node.last_seen > now - datetime.timedelta(hours=6),
             Node.last_checked < now - datetime.timedelta(minutes=CONF['crawl_interval'])),
        # If it has been seen in the last 2 weeks, check it every 12 hours
        and_(Node.last_seen != None, Node.last_seen > now - datetime.timedelta(hours=24 * 14),
             Node.last_checked < now - datetime.timedelta(minutes=CONF['crawl_interval'] * 24)),
        # Otherwise every day
        and_(Node.last_seen != None,
             Node.last_checked < now - datetime.timedelta(minutes=CONF['crawl_interval'] * 48))
    )).filter(not_(and_(Node.last_checked != None, Node.last_checked > start_time)))

    if CONF['crawl_order']:
        case_order = []
        for i in range(len(CONF['crawl_order'])):
            case_order.append((Node.network == CONF['crawl_order'][i], str(i)))
        q = q.order_by(case(case_order, else_=Node.network), Node.seen.desc(), Node.last_checked)
    else:
        q = q.order_by(Node.seen.desc(), Node.last_checked)

    if CONF['max_queue'] > 0:
        count = q.count()
        q = q.limit(CONF['max_queue'])
    else:
        count = q.count()
    if count > CONF['max_queue']:
        logging.info("{} nodes pending".format(count))

    if CONF['database_concurrency']:
        nodes = q.with_for_update().all()
        session.bulk_update_mappings(Node, [
            {'id': x.id, 'last_checked': now} for x in nodes])
        session.commit()
        return nodes

    return q.all()


def process_pending_nodes(node_addresses, node_processing_queue, recent_heights, thread_pool, session, mnodes=None):
    futures_dict = {}

    checked_nodes = 0
    seen_nodes = 0
    pending_nodes = 0
    skipped_nodes = 0
    retried_nodes = 0
    found_on_retry = 0
    new_nodes_to_add = []

    for net in recent_heights:
        CONF['networks'][net]['height'] = max(set(recent_heights[net]),
                                              key=recent_heights[net].count)
        recent_heights[net] = [CONF['networks'][net]['height']]

    # Get list of seen IPs and Ports so we don't send a bitcoin magic number to a bitcoin-cash node
    q = session.query(Node.network, Node.address, Node.port, Node.last_seen) \
        .filter(Node.last_seen > datetime.datetime.utcnow() - datetime.timedelta(days=3))

    activeIps = {}
    for x in q.all():
        key = x.address + "|" + str(x.port)
        if key not in activeIps:
            activeIps[key] = (x.network, x.last_seen)
        else:
            # Prioritize bitcoin cash nodes, as its the only client that bans when the wrong magic number is sent
            if x.network == "bitcoin-cash":
                activeIps[key] = (x.network, x.last_seen)
            elif x.last_seen > activeIps[key][1] and activeIps[key][0] != "bitcoin-cash":
                activeIps[key] = (x.network, x.last_seen)

    while node_processing_queue:
        node = node_processing_queue.pop(0)
        if "{}|{}".format(node.address, node.port) in activeIps and activeIps["{}|{}".format(node.address, node.port)][
            0] != node.network:
            node.last_checked = datetime.datetime.utcnow()
            session.add(node)
            skipped_nodes += 1
            continue
        future = thread_pool.submit(connect, node.network, node.address, node.port, node.services,
                                    CONF['networks'][node.network])
        futures_dict["{}|{}|{}".format(node.network, node.address, node.port)] = node, future
        time.sleep(0.001)

    total_to_complete = len(futures_dict)

    while len(futures_dict) > 0:
        time.sleep(1)
        for i in list(futures_dict.keys()):
            if not futures_dict[i][1].done():
                continue

            checked_nodes += 1
            if checked_nodes % 1000 == 0:
                logging.info(" {}%".format(round(checked_nodes / total_to_complete * 100.0, 1)))

            node, future = futures_dict.pop(i)
            result, new_addrs = future.result()
            if not result:
                continue

            if not result['seen']:
                if CONF['retry_threshold'] and CONF['retry_threshold'] > 0 and (not node.seen or (
                        node.last_seen and node.last_seen < datetime.datetime.utcnow() -
                        datetime.timedelta(hours=CONF['retry_threshold']))):
                    pass
                elif result['attempt'] < CONF['retries'] + 1:
                    future = thread_pool.submit(connect, node.network, node.address, node.port, node.services,
                                                CONF['networks'][node.network], attempt=result['attempt'] + 1)
                    futures_dict["{}|{}|{}".format(node.network, node.address, node.port)] = node, future
                    total_to_complete += 1
                    retried_nodes += 1
                    continue
            elif result['seen'] and result['attempt'] > 1:
                found_on_retry += 1

            x = result['timestamp']
            timestamp = datetime.datetime(x.year, x.month, x.day, x.hour, x.minute, x.second, x.microsecond)

            node.last_checked = timestamp
            if node.first_checked is None:
                node.first_checked = timestamp
            if result["seen"] and not any((x.match(result['user_agent']) for x in CONF['excluded_user_agents'])):
                node.version = result['version']
                node.last_seen = timestamp
                node.services = result['services']
                node.user_agent = result['user_agent']
                node.last_height = result['height']
                if node.first_seen is None:
                    node.first_seen = timestamp
                    node.country, node.city, node.aso, node.asn = geocode_ip(node.address)
                node.seen = True

                seen_nodes += 1
                recent_heights[result['network']].append(result['height'])

            session.add(node)

            if node.seen:
                if not node.id:
                    session.commit()
                vis = NodeVisitation(parent_id=node.id,
                                     user_agent_id=get_user_agent_id(
                                         result['user_agent'], session) if 'user_agent' in result else None,
                                     success=result["seen"],
                                     timestamp=timestamp,
                                     height=result['height'] if result["seen"] else None)

                if mnodes and node.network == "dash" and "{}:{}".format(node.address, node.port) in mnodes:
                    vis.is_masternode = True

                session.add(vis)

            if new_addrs:
                for n in new_addrs:
                    addr = n['ipv4'] or n['ipv6'] or n['onion']
                    if not "{};{}".format(addr, n['port']) in node_addresses[result['network']]:
                        pending_nodes += 1
                        node_addresses[result['network']].add("{};{}".format(addr, n['port']))
                        newNode = Node(network=str(result['network']), address=addr, port=int(n['port']),
                                       services=int(n['services']))
                        if CONF['database_concurrency']:
                            new_nodes_to_add.append(newNode)
                        else:
                            session.add(newNode)

    if CONF['database_concurrency']:
        # Get all unchecked nodes and nodes first seen in the past hour,
        # don't insert any new nodes that have already been inserted
        nn = session.query(Node.network, Node.address, Node.port) \
            .filter(or_(Node.first_checked == None,
                        Node.first_checked > datetime.datetime.utcnow() - datetime.timedelta(hours=1))) \
            .with_for_update().all()
        newSet = {'{};{};{}'.format(n.network, n.address, n.port) for n in nn}
        for i in reversed(range(len(new_nodes_to_add))):
            ni = '{};{};{}'.format(new_nodes_to_add[i].network, new_nodes_to_add[i].address, new_nodes_to_add[i].port)
            if ni in newSet:
                del new_nodes_to_add[i]

    session.commit()
    logging.info(
        "Checked {} Nodes, {} Seen, {} More queued up. ({}/{} retry successes, {} skipped x-network nodes)".format(
            checked_nodes - retried_nodes, seen_nodes, pending_nodes, found_on_retry, retried_nodes, skipped_nodes))
    return node_processing_queue, node_addresses


def update_masternode_list():
    mnodes = set()
    comm = "dash-cli"
    if os.path.isdir(CONF['dash_cli_path']):
        comm = os.path.join(CONF['dash_cli_path'], "dash-cli")
    masternodes = os.popen('{} masternode list full'.format(comm)).read().strip()
    if masternodes:
        masternodes = json.loads(masternodes)
        for i in masternodes:
            vals = masternodes[i].strip().split(" ")
            address = vals[-1]
            mnodes.add(address.strip())
    if not masternodes and CONF['dash_masternodes_api']:
        try:
            mnodes = set(requests.post(CONF['dash_masternodes_api']).json())
        except:
            pass

    if mnodes:
        with open("static/masternode_list.txt", 'w') as f:
            f.write("\n".join(mnodes))
    elif os.path.isfile("static/masternode_list.txt"):
        with open("static/masternode_list.txt", "r") as f:
            mnodes = set(f.read().splitlines(keepends=False))
    return mnodes


def set_master_nodes(session, mnodes):
    if not mnodes:
        return
    window_idx = 0
    window_size = 10000
    q = session.query(Node).filter(Node.seen == True)
    while True:
        start, stop = window_size * window_idx, window_size * (window_idx + 1)
        nodes = q.slice(start, stop).all()
        if nodes is None:
            break
        for n in nodes:
            if n.address + ":" + str(n.port) in mnodes:
                n.is_masternode = True
                session.add(n)
            elif n.is_masternode:
                n.is_masternode = False
                session.add(n)
        session.commit()
        window_idx += 1
        if len(nodes) < window_size:
            break


def code_ip_type(inp):
    if ".onion" in inp:
        return "Onion"
    elif "." in inp:
        return "IPv4"
    elif ":" in inp:
        return "IPv6"
    else:
        return "Unknown"

def geocode_ip(address):
    aso = None
    asn = None
    country = None
    city = None
    if not address.endswith(".onion"):
        try:
            aso = ASN.asn(address).autonomous_system_organization
            asn = ASN.asn(address).autonomous_system_number
        except AddressNotFoundError:
            pass
        try:
            country = COUNTRY.country(address).country.name
            country = RENAMED_COUNTRIES.get(country, country)
            city = CITY.city(address).city.name
        except AddressNotFoundError:
            pass
    return country, city, aso, asn


def geocode_ip(address):
    aso = None
    asn = None
    country = None
    city = None
    if not address.endswith(".onion"):
        try:
            aso = ASN.asn(address).autonomous_system_organization
            asn = ASN.asn(address).autonomous_system_number
        except AddressNotFoundError:
            pass
        try:
            country = COUNTRY.country(address).country.name
            country = RENAMED_COUNTRIES.get(country, country)
            city = CITY.city(address).city.name
        except AddressNotFoundError:
            pass
    return country, city, aso, asn


def dump_summary(session):
    ## Set updated countries
    for n in session.query(Node).all():
        n.country, n.city, n.aso, n.asn = geocode_ip(n.address, )

    ## Get and set dash masternodes
    if CONF['get_dash_masternodes']:
        mnodes = update_masternode_list()
        set_master_nodes(session, mnodes)
        logging.info("masternodes updated")

    q = session.query(Node.id, Node.network, Node.address, Node.port, Node.user_agent, Node.version, Node.asn, Node.aso,
                      Node.country, Node.city, Node.last_seen, Node.last_height, Node.is_masternode) \
        .filter(Node.seen == True) \
        .filter(Node.last_seen >= datetime.datetime.utcnow() - datetime.timedelta(days=7))

    nodes = pd.read_sql(q.statement, q.session.bind)
    nodes[['port', 'version', 'last_height']] = nodes[['port', 'version', 'last_height']].fillna(0)
    nodes = nodes.fillna("")

    if nodes.empty:
        logging.warning("Nodes table is empty, no results to dump")
        return

    ## Exclude user agents
    if CONF['excluded_user_agents']:
        for agent_re in CONF['excluded_user_agents']:
            agent_re = re.compile(agent_re)
            nodes = nodes[~nodes['user_agent'].str.match(agent_re)].copy()

    now = datetime.datetime.utcnow()
    labels = []
    for age, label in [(2, "2h"), (8, "8h"), (24, "24h"), (24 * 7, "7d"), (24 * 30, "30d")]:
        stt = time.time()
        q = session.query(Node.id,
                          func.sum(case([(NodeVisitation.success, 1)], else_=0)).label("success"),
                          func.count(NodeVisitation.parent_id).label("total")) \
            .join(NodeVisitation, Node.id == NodeVisitation.parent_id) \
            .group_by(Node.id) \
            .filter(Node.last_seen > now - datetime.timedelta(hours=age)) \
            .filter(NodeVisitation.timestamp >= now - datetime.timedelta(hours=age))
        df = pd.read_sql(q.statement, q.session.bind)
        df[label] = (df['success'] / df['total']).fillna(0.0)
        nodes = nodes.merge(df[['id', label]], how="left")
        labels.append(label)
        logging.info("done {} in {}".format(label, round(time.time() - stt, 3)))
    nodes = nodes.drop(['id'], 1)
    nodes[labels] = nodes[labels].fillna(0.0).round(3)
    nodes[['network', 'address']] = nodes[['network', 'address']].fillna("")
    nodes['address_type'] = nodes['address'].apply(code_ip_type)

    nodes['network'] = nodes[['network', 'user_agent']].apply(
        lambda x: "bitcoin-sv" if x['network'] == 'bitcoin-cash' and ' SV' in x['user_agent'] else x['network'], axis=1)

    networks = nodes['network'].unique()

    ## Calculate summaries
    summaries = {}
    for network in networks:
        summ_df = nodes[(nodes['network'] == network) &
                        (nodes['last_seen'] > datetime.datetime.utcnow() - datetime.timedelta(
                            hours=8))]
        if summ_df.empty:
            continue

        summaries[network] = {
            "min": int(summ_df['last_height'].fillna(np.inf).min()),
            "max": int(summ_df['last_height'].fillna(0.0).max()),
            "mean": float(summ_df['last_height'].mean()),
            "stdev": float(summ_df['last_height'].std()),
            "med": float(summ_df['last_height'].median()),
            "1q": float(np.percentile(summ_df['last_height'], 25)),
            "3q": float(np.percentile(summ_df['last_height'], 75)),
            "2.5pct": float(np.percentile(summ_df['last_height'], 1)),
            "97.5pct": float(np.percentile(summ_df['last_height'], 99)),
            "age_min": nodes[nodes['network'] == network]['last_seen'].min().timestamp(),
            "age_max": summ_df['last_seen'].max().timestamp()
        }
        summaries[network]['iqr'] = summaries[network]['3q'] - summaries[network]['1q']
        summaries[network]['95_range'] = summaries[network]['97.5pct'] - summaries[network]['2.5pct']

    summaries["_timestamp"] = datetime.datetime.utcnow().isoformat()
    with open("static/network_summaries.json", 'w') as f:
        json.dump(summaries, f)

    if CONF['inactive_use_iqr']:
        deviations = {network: summaries[network]['iqr'] * (
            CONF['inactive_threshold'][network] if network in CONF['inactive_threshold'] else
            CONF['inactive_threshold']['default']) for network in networks}
    else:
        deviations = {network: CONF['inactive_threshold'][network] if network in CONF['inactive_threshold'] else
        CONF['inactive_threshold']['default'] for network in networks}

    for i in deviations:
        deviations[i] = (deviations[i], summaries[i]['3q'])

    def check_active(height, deviations):
        return True if (deviations[1] - deviations[0]) <= height <= (deviations[1] + deviations[0]) else False

    nodes['is_active'] = nodes[['network', 'last_height']] \
        .apply(lambda x: check_active(x['last_height'], deviations[x['network']]), axis=1)

    if not CONF['export_inactive_nodes']:
        nodes = nodes[nodes['is_active']].copy()

    nodes['last_seen'] = nodes['last_seen'].values.astype(np.int64) // 10 ** 9
    nodes.to_csv("static/data.csv", index=False)

    with open("static/data.txt", "w") as f:
        f.write(space_sep_df(nodes))

    for network in nodes['network'].unique():
        netDF = nodes[nodes['network'] == network].copy()
        netDF = netDF.drop(['network'], 1)

        out_dict = {}
        out_dict['data'] = netDF.to_dict(orient="records")

        netDF.to_csv("static/data_{}.csv".format(network), index=False)
        with open(os.path.join("static", "data_{}.json".format(network)), "w") as f:
            json.dump(out_dict, f)
        with open(os.path.join("static", "data_{}.txt".format(network)), "w") as f:
            f.write(space_sep_df(netDF))

    nodes = nodes.drop(['user_agent', 'version', 'last_height'], 1)
    out_dict = {}
    out_dict['data'] = nodes.to_dict(orient="records")
    with open(os.path.join("static", "data.json"), "w") as f:
        json.dump(out_dict, f)

    ## Write unique addresses only
    group_nets = lambda x: ", ".join(sorted(set(x)))
    nodes = nodes.groupby(by=['address', 'asn', 'aso', 'country', 'city', 'address_type'], as_index=False).agg(
        {"network": group_nets, "2h": "mean", "8h": "mean", "24h": "mean", "7d": "mean", "30d": "mean"})
    nodes.to_csv("static/data_unique.csv", index=False)

    out_dict = {}
    out_dict['data'] = nodes.to_dict(orient="records")
    with open(os.path.join("static", "data_unique.json"), "w") as f:
        json.dump(out_dict, f)
    with open(os.path.join("static", "data_unique.txt"), "w") as f:
        f.write(space_sep_df(nodes))

    for network in networks:
        netDF = nodes[nodes['network'].str.contains(network)]
        netDF = netDF.drop(['network'], 1)
        netDF.to_csv("static/data_{}_unique.csv".format(network), index=False)
        out_dict = {}
        out_dict['data'] = netDF.to_dict(orient="records")
        with open(os.path.join("static", "data_{}_unique.json".format(network)), "w") as f:
            json.dump(out_dict, f)
        with open(os.path.join("static", "data_{}_unique.txt".format(network)), "w") as f:
            f.write(space_sep_df(netDF))


def space_sep_df(df, spacing=3):
    df = df.copy()
    df = pd.DataFrame([df.columns], columns=df.columns).append(df)
    for col in df.columns:
        df[col] = df[col].astype(str)
        max_len = df[col].str.len().max() + spacing
        df[col] = df[col].str.pad(max_len, side="right")
    out_str = "\n".join(("".join((str(row[x + 1]) for x in range(len(df.columns)))) for row in df.itertuples()))
    return out_str


def main(session, seed=False):
    start_time = datetime.datetime.utcnow()
    thread_pool = ThreadPoolExecutor(max_workers=CONF['threads'])
    networks = list(CONF['networks'].keys())
    prune_nodes(session)
    node_addresses, recent_heights = init_crawler(session, networks)

    if CONF['get_dash_masternodes']:
        mnodes = update_masternode_list()
    else:
        mnodes = None

    if seed:
        seed_nodes = check_dns(CONF['networks'], node_addresses)
        if seed_nodes:
            for n in seed_nodes:
                session.add(n)
        session.commit()

    node_processing_queue = calculate_pending_nodes(session, start_time)
    while node_processing_queue:
        node_processing_queue, node_addresses = process_pending_nodes(node_addresses, node_processing_queue,
                                                                      recent_heights, thread_pool, session, mnodes)
        node_processing_queue = calculate_pending_nodes(session, start_time)
    logging.info("Crawling complete in {} seconds".format(round((datetime.datetime.utcnow() - start_time).seconds, 1)))


def dump(session):
    start_time = datetime.datetime.utcnow()
    dump_summary(session)
    generate_historic_data(session)
    logging.info("Results saved in {} seconds".format(round((datetime.datetime.utcnow() - start_time).seconds, 1)))


def generate_historic_data(session):
    networks = [x[0] for x in session.query(Node.network).distinct()]
    sd = session.query(func.min(Node.first_seen)).one()[0]
    start_date = datetime.datetime(sd.year, sd.month, sd.day,
                                   sd.hour // CONF['historic_interval'] * CONF['historic_interval'], 0, 0)
    end_date = session.query(func.max(Node.last_seen)).one()[0]

    historic_interval = datetime.timedelta(hours=CONF['historic_interval'])

    last_date = start_date
    while last_date < end_date:
        last_date += historic_interval

    interval_end = start_date + historic_interval
    session.query(CrawlSummary).filter(
        CrawlSummary.timestamp >= (last_date - datetime.timedelta(hours=CONF['historic_interval'] * 1.5))).delete()
    session.commit()
    while interval_end < end_date:
        if session.query(CrawlSummary).filter(CrawlSummary.timestamp == interval_end).count() >= 1:
            interval_end += historic_interval
            continue
        logging.info("Summarizing period starting with {}".format(interval_end - historic_interval))

        q = session.query(NodeVisitation.parent_id.label("id"),
                          case([(NodeVisitation.user_agent.ilike("% SV%"), 'bitcoin-sv')], else_=Node.network).label(
                              "network"),
                          func.max(NodeVisitation.height).label("height"),
                          func.max(case([(NodeVisitation.is_masternode, 1)], else_=0)).label("is_masternode")) \
            .join(Node, Node.id == NodeVisitation.parent_id) \
            .filter(NodeVisitation.timestamp >= interval_end - historic_interval) \
            .filter(NodeVisitation.timestamp <= interval_end) \
            .filter(NodeVisitation.success == True) \
            .filter(Node.first_seen <= interval_end) \
            .filter(Node.last_seen >= interval_end - historic_interval) \
            .group_by(NodeVisitation.parent_id,
                      case([(NodeVisitation.user_agent.ilike("% SV%"), 'bitcoin-sv')], else_=Node.network))
        df = pd.read_sql(q.statement, q.session.bind)

        df['height'] = df['height'].astype(int)
        if not df.empty:
            networks = df['network'].unique()

            def check_active(height, deviations):
                return True if (deviations[1] - deviations[0]) <= height <= (deviations[1] + deviations[0]) else False

            medians = df.groupby(by=['network']).agg({"height": "median"})
            deviations = {network: CONF['inactive_threshold'][network] if network in CONF['inactive_threshold'] else
            CONF['inactive_threshold']['default'] for network in networks}
            for i in list(deviations.keys()):
                if i in medians.index:
                    deviations[i] = (deviations[i], medians.loc[i]['height'])
                else:
                    deviations.pop(i)

            df['active'] = df[['network', 'height']].apply(
                lambda x: check_active(x['height'], deviations[x['network']]), axis=1)
            df = df[df['active']].drop(['active'], 1)

        for network in networks:
            netDF = df[df['network'] == network]
            cs = CrawlSummary(timestamp=interval_end,
                              network=network,
                              node_count=len(netDF),
                              masternode_count=sum(netDF['is_masternode']),
                              lookback_hours=CONF['historic_interval'])

            session.add(cs)
            session.commit()

        interval_end += datetime.timedelta(hours=CONF['historic_interval'])

    q = session.query(CrawlSummary).order_by(CrawlSummary.timestamp)
    df = pd.read_sql(q.statement, q.session.bind)
    df['timestamp'] = df['timestamp'].values.astype(np.int64) // 10 ** 9

    for network in networks:
        df[df['network'] == network][['timestamp', 'node_count', 'masternode_count']] \
            .to_json("static/history_{}.json".format(network), orient='records')

def prune_database(session):
    if not os.path.isdir("db_cache"):
        os.mkdir("db_cache")

    session = init_db()

    q = session.query(Node)
    nodes = pd.read_sql(q.statement, q.session.bind)


    fv = session.query(func.min(NodeVisitation.timestamp)).one()[0]
    end_date = datetime.datetime.utcnow() - datetime.timedelta(hours=24 * 35)
    end_date = datetime.datetime(end_date.year, end_date.month, end_date.day, 0, 0, 0)

    current_date = datetime.datetime(fv.year, fv.month, fv.day, 0, 0, 0)
    current_end = current_date + datetime.timedelta(days=1)

    while current_end < end_date:
        print(current_date.strftime('%Y-%m-%d'))

        vq = session.query(NodeVisitation) \
            .filter(NodeVisitation.timestamp >= current_date) \
            .filter(NodeVisitation.timestamp < current_end)

        fname = f"visitations_{current_date.strftime('%Y-%m-%d')}.gz"
        fname = os.path.join("db_cache", fname)
        fname2 = f"nodes_{current_date.strftime('%Y-%m-%d')}.gz"
        fname2 = os.path.join("db_cache", fname2)

        if os.path.isfile(fname) or os.path.isfile(fname2):
            raise ValueError(fname+" exists")

        df = pd.read_sql(vq.statement, vq.session.bind)



        an = nodes.merge(df[['parent_id']].drop_duplicates(), left_on="id", right_on="parent_id")
        an = an[[x for x in an.columns if x != "parent_id"]]

        df.to_csv(fname, compression="gzip")
        an.to_csv(fname2, compression="gzip")

        current_date = current_date + datetime.timedelta(days=1)
        current_end = current_date + datetime.timedelta(days=1)

        vq.delete()
        session.commit()
    print("done")


def prune_database(_session):
    if not os.path.isdir("db_cache"):
        os.mkdir("db_cache")

    q = _session.query(Node)
    nodes = pd.read_sql(q.statement, q.session.bind)

    fv = _session.query(func.min(NodeVisitation.timestamp)).one()[0]
    end_date = datetime.datetime.utcnow() - datetime.timedelta(hours=24 * 35)
    end_date = datetime.datetime(end_date.year, end_date.month, end_date.day, 0, 0, 0)

    current_date = datetime.datetime(fv.year, fv.month, fv.day, 0, 0, 0)
    current_end = current_date + datetime.timedelta(days=1)

    while current_end < end_date:
        vq = _session.query(NodeVisitation) \
            .filter(NodeVisitation.timestamp >= current_date) \
            .filter(NodeVisitation.timestamp < current_end)

        fname = f"visitations_{current_date.strftime('%Y-%m-%d')}.gz"
        fname = os.path.join("db_cache", fname)
        fname2 = f"nodes_{current_date.strftime('%Y-%m-%d')}.gz"
        fname2 = os.path.join("db_cache", fname2)

        if os.path.isfile(fname) or os.path.isfile(fname2):
            print(fname + " exists")

        df = pd.read_sql(vq.statement, vq._session.bind)

        an = nodes.merge(df[['parent_id']].drop_duplicates(), left_on="id", right_on="parent_id")
        an = an[[x for x in an.columns if x != "parent_id"]]

        df.to_csv(fname, compression="gzip")
        an.to_csv(fname2, compression="gzip")

        current_date = current_date + datetime.timedelta(days=1)
        current_end = current_date + datetime.timedelta(days=1)

        vq.delete()
        _session.commit()
        print(current_end, "pruned")
    print("done")


if __name__ == "__main__":
    session = init_db()

    if "--crawl" in sys.argv:
        main(session, seed=True if "--seed" in sys.argv else False)

    if "--dump" in sys.argv:
        dump(session)

    if "--loop" in sys.argv:
        main(session, seed=True if "--seed" in sys.argv else False)
        while True:
            dump(session)
            main(session, seed=False)

    if "--prune" in sys.argv:
        prune_database(session)<|MERGE_RESOLUTION|>--- conflicted
+++ resolved
@@ -58,9 +58,6 @@
 COUNTRY = Reader("geoip/GeoLite2-Country.mmdb")
 CITY = Reader("geoip/GeoLite2-City.mmdb")
 
-<<<<<<< HEAD
-RENAMED_COUNTRIES = {"South Korea":"Republic of Korea"}
-=======
 RENAMED_COUNTRIES = {"South Korea": "Republic of Korea"}
 USER_AGENTS = {}
 
@@ -79,7 +76,6 @@
         print(">", u.id, user_agent)
     return USER_AGENTS[user_agent]
 
->>>>>>> 5c667b96
 
 def connect(network, address, port, to_services, network_data, user_agent=None, explicit_p2p=False, p2p_nodes=True,
             from_services=None, keepalive=False, attempt=1):
@@ -186,10 +182,7 @@
 
     return exportList
 
-<<<<<<< HEAD
-=======
-
->>>>>>> 5c667b96
+
 def init_db():
     if "sqlite:/" in SQLALCHEMY_DATABASE_URI:
         engine = create_engine(SQLALCHEMY_DATABASE_URI, connect_args={'timeout': 15}, echo=False)
